package api

import (
	"bytes"
	"encoding/csv"
	"fmt"
	"github.com/gin-gonic/gin"
	"github.com/konveyor/tackle2-hub/model"
	"io"
	"net/http"
	"time"
)

//
// Record types
const (
	RecordTypeApplication = "1"
	RecordTypeDependency  = "2"
)

//
// Import Statuses
const (
	InProgress = "In Progress"
	Completed  = "Completed"
)

//
// Routes
const (
	SummariesRoot = "/importsummaries"
	SummaryRoot   = SummariesRoot + "/:" + ID
	UploadRoot    = SummariesRoot + "/upload"
	DownloadRoot  = SummariesRoot + "/download"
	ImportsRoot   = "/imports"
	ImportRoot    = ImportsRoot + "/:" + ID
)

//
// ImportHandler handles import routes.
type ImportHandler struct {
	BaseHandler
}

//
// AddRoutes adds routes.
func (h ImportHandler) AddRoutes(e *gin.Engine) {
	e.GET(SummariesRoot, h.ListSummaries)
	e.GET(SummariesRoot+"/", h.ListSummaries)
	e.GET(SummaryRoot, h.GetSummary)
	e.DELETE(SummaryRoot, h.DeleteSummary)
	e.GET(ImportsRoot, h.ListImports)
	e.GET(ImportsRoot+"/", h.ListImports)
	e.GET(ImportRoot, h.GetImport)
	e.DELETE(ImportRoot, h.DeleteImport)
	e.GET(DownloadRoot, h.DownloadCSV)
	e.POST(UploadRoot, h.UploadCSV)
}

//
// GetImport godoc
// @summary Get an import by ID.
// @description Get an import by ID.
// @tags get
// @produce json
// @success 200 {object} api.Import
// @router /application-inventory/application-import/{id} [get]
// @param id path string true "Import ID"
func (h ImportHandler) GetImport(ctx *gin.Context) {
	m := &model.Import{}
	id := ctx.Param(ID)
	db := h.preLoad(h.DB, "ImportTags")
	result := db.First(m, id)
	if result.Error != nil {
		h.getFailed(ctx, result.Error)
		return
	}
	ctx.JSON(http.StatusOK, m.AsMap())
}

//
// ListImports godoc
// @summary List imports.
// @description List imports.
// @tags list
// @produce json
// @success 200 {object} []api.Import
// @router /application-inventory/application-import [get]
func (h ImportHandler) ListImports(ctx *gin.Context) {
	var list []model.Import
	db := h.DB
	summaryId := ctx.Query("importSummary.id")
	if summaryId != "" {
		db = db.Where("importsummaryid = ?", summaryId)
	}
	isValid := ctx.Query("isValid")
	if isValid == "true" {
		db = db.Where("isvalid")
	} else if isValid == "false" {
		db = db.Not("isvalid")
	}
	db = h.preLoad(db, "ImportTags")
	result := db.Find(&list)
	if result.Error != nil {
		h.listFailed(ctx, result.Error)
		return
	}
	resources := []Import{}
	for i := range list {
		resources = append(resources, list[i].AsMap())
	}

	ctx.JSON(http.StatusOK, resources)
}

//
// DeleteImport godoc
// @summary Delete an import.
// @description Delete an import. This leaves any created application or dependency.
// @tags delete
// @success 204
// @router /application-inventory/application-import/{id} [delete]
// @param id path string true "Import ID"
func (h ImportHandler) DeleteImport(ctx *gin.Context) {
	id := ctx.Param(ID)
	result := h.DB.Delete(&model.Import{}, id)
	if result.Error != nil {
		h.deleteFailed(ctx, result.Error)
		return
	}

	ctx.Status(http.StatusNoContent)
}

//
// GetSummary godoc
// @summary Get an import summary by ID.
// @description Get an import by ID.
// @tags get
// @produce json
// @success 200 {object} api.ImportSummary
// @router /application-inventory/import-summary/{id} [get]
// @param id path string true "ImportSummary ID"
func (h ImportHandler) GetSummary(ctx *gin.Context) {
	m := &model.ImportSummary{}
	id := ctx.Param(ID)
	db := h.preLoad(h.DB, "Imports")
	result := db.First(m, id)
	if result.Error != nil {
		h.getFailed(ctx, result.Error)
		return
	}
	ctx.JSON(http.StatusOK, m)
}

//
// ListSummaries godoc
// @summary List import summaries.
// @description List import summaries.
// @tags list
// @produce json
// @success 200 {object} []api.ImportSummary
// @router /application-inventory/import-summary [get]
func (h ImportHandler) ListSummaries(ctx *gin.Context) {
	var list []model.ImportSummary
	db := h.preLoad(h.DB, "Imports")
	result := db.Find(&list)
	if result.Error != nil {
		h.listFailed(ctx, result.Error)
		return
	}
	resources := []ImportSummary{}
	for i := range list {
		r := ImportSummary{}
		r.With(&list[i])
		resources = append(resources, r)
	}

	ctx.JSON(http.StatusOK, resources)
}

//
// DeleteSummary godoc
// @summary Delete an import summary and associated import records.
// @description Delete an import summary and associated import records.
// @tags delete
// @success 204
// @router /application-inventory/import-summary/{id} [delete]
// @param id path string true "ImportSummary ID"
func (h ImportHandler) DeleteSummary(ctx *gin.Context) {
	id := ctx.Param(ID)
	result := h.DB.Delete(&model.ImportSummary{}, id)
	if result.Error != nil {
		h.deleteFailed(ctx, result.Error)
		return
	}

	ctx.Status(http.StatusNoContent)
}

//
// UploadCSV godoc
// @summary Upload a CSV containing applications and dependencies to import.
// @description Upload a CSV containing applications and dependencies to import.
// @tags post
// @success 201 {object} api.ImportSummary
// @produce json
// @router /application-inventory/file/upload [post]
func (h ImportHandler) UploadCSV(ctx *gin.Context) {
	fileName, ok := ctx.GetPostForm("fileName")
	if !ok {
		ctx.Status(http.StatusBadRequest)
	}
	file, err := ctx.FormFile("file")
	if err != nil {
		ctx.Status(http.StatusBadRequest)
	}
	fileReader, err := file.Open()
	if err != nil {
		ctx.Status(http.StatusBadRequest)
	}
	buf := bytes.NewBuffer(nil)
	_, err = io.Copy(buf, fileReader)
	if err != nil {
		ctx.Status(http.StatusInternalServerError)
	}
	m := model.ImportSummary{
		Filename:     fileName,
		ImportStatus: InProgress,
		Content:      buf.Bytes(),
	}
	result := h.DB.Create(&m)
	if result.Error != nil {
		h.createFailed(ctx, result.Error)
		return
	}
	_, err = fileReader.Seek(0, 0)
	if err != nil {
		ctx.Status(http.StatusInternalServerError)
	}
	csvReader := csv.NewReader(fileReader)
	csvReader.TrimLeadingSpace = true
	// skip the header
	_, err = csvReader.Read()
	if err != nil {
		ctx.Status(http.StatusBadRequest)
	}

	for {
		row, err := csvReader.Read()
		if err != nil {
			if err == io.EOF {
				break
			} else {
				ctx.Status(http.StatusBadRequest)
			}
		}
		var imp model.Import
		switch row[0] {
		case RecordTypeApplication:
<<<<<<< HEAD
			// Check row format - length, expecting 15 fields + tags
			if len(row) < 15 {
				ctx.JSON(http.StatusBadRequest, gin.H{"error": "Invalid Application Import CSV format."})
=======
			// Check row format - length, expecting 13 fields + tags
			if len(row) < 13 {
				ctx.JSON(http.StatusBadRequest, gin.H{"errorMessage": "Invalid Application Import CSV format."})
>>>>>>> 0bda06a5
				return
			}
			imp = h.applicationFromRow(fileName, row)
		case RecordTypeDependency:
			imp = h.dependencyFromRow(fileName, row)
		default:
			imp = model.Import{
				Filename:    fileName,
				RecordType1: row[0],
			}
		}
		imp.ImportSummary = m
		result := h.DB.Create(&imp)
		if result.Error != nil {
			h.createFailed(ctx, result.Error)
			return
		}
	}

	summary := ImportSummary{}
	summary.With(&m)
	ctx.JSON(http.StatusCreated, summary)
}

//
// DownloadCSV godoc
// @summary Export the source CSV for a particular import summary.
// @description Export the source CSV for a particular import summary.
// @tags export
// @produce text/csv
// @success 200 file csv
// @router /application-inventory/csv-export [get]
// @param importSummary.id query string true "ImportSummary ID"
func (h ImportHandler) DownloadCSV(ctx *gin.Context) {
	id := ctx.Query("importSummary.id")
	m := &model.ImportSummary{}
	result := h.DB.First(m, id)
	if result.Error != nil {
		h.getFailed(ctx, result.Error)
		return
	}
	ctx.Writer.Header().Set("Content-Disposition", fmt.Sprintf("attachment; filename=\"%s\"", m.Filename))
	ctx.Data(http.StatusOK, "text/csv", m.Content)
}

//
// CSV upload supports two types of records in the same file: application imports, and dependencies.
// A dependency row must consist of the following columns:
//
// Col 1: Record Type 1 -- This will always contain a "2" for a dependency
// Col 2: Application Name -- The name of the application that has the dependency relationship.
//                            This application must exist.
// Col N-2: Dependency -- The name of the application on the other side of the dependency relationship.
// Col N-1: Dependency Direction -- Whether this is a "northbound" or "southbound" dependency.
//
// Between the Application Name and the Dependency field there may be an arbitrary number of columns representing
// tags or other fields that only pertain to an application import. The dependency and direction will always be
// the last two columns in the row.
//
// Examples:
//
// 2,MyApplication,,,,,,,,,,,OtherApplication,NORTHBOUND
// 2,MyApplication,OtherApplication,SOUTHBOUND
func (h ImportHandler) dependencyFromRow(fileName string, row []string) (app model.Import) {
	app = model.Import{
		Filename:            fileName,
		RecordType1:         row[0],
		ApplicationName:     row[1],
		Dependency:          row[len(row)-2],
		DependencyDirection: row[len(row)-1],
	}
	return
}

//
// CSV upload supports two types of records in the same file: application imports, and dependencies.
// An application row must consist of the following columns:
//
// Col 1: Record Type 1 -- This will always contain a "1" for an application
// Col 2: Application Name -- The name of the application to be created.
// Col 3: Description -- A short description of the application.
// Col 4: Comments -- Additional comments on the application.
// Col 5: Business Service -- The name of the business service this Application should belong to.
//                            This business service must already exist.
// Col 6: Dependency -- Optional dependency to another Application (by name)
// Col 7: Dependency direction -- Either northbound or southbound
//
// Binary: Binary coordinates (like from <Group>:<Artifact>:<Version>:<Packaging>).
// Col 8: Group
// Col 9: Artifact
// Col 10: Version
// Col 11: Packaging (optional)
//
// Repository: The following columns are coordinates to a source repository.
// Col 12: Kind (defaults to 'git' if empty)
// Col 13: URL
// Col 14: Branch
// Col 15: Path
//
// Following that are up to twenty pairs of Tag Types and Tags, specified by name. These are optional.
// If a tag type and a tag are specified, they must already exist.
//
// Examples:
//
// 1,MyApplication,My cool app,No comment,Marketing,,,binarygrp,elfbin,v1,war,git,url,branch,path,TagType1,Tag1,TagType2,Tag2
// 1,OtherApplication,,,Marketing,MyApplication,southbound
func (h ImportHandler) applicationFromRow(fileName string, row []string) (app model.Import) {
	app = model.Import{
		Filename:            fileName,
		RecordType1:         row[0],
		ApplicationName:     row[1],
		Description:         row[2],
		Comments:            row[3],
		BusinessService:     row[4],
		Dependency:          row[5],
		DependencyDirection: row[6],
		BinaryGroup:         row[7],
		BinaryArtifact:      row[8],
		BinaryVersion:       row[9],
		BinaryPackaging:     row[10],
		RepositoryKind:      row[11],
		RepositoryURL:       row[12],
		RepositoryBranch:    row[13],
		RepositoryPath:      row[14],
	}

	// Tags
	for i := 15; i < len(row); i++ {
		if i%2 == 0 {
			tag := model.ImportTag{
				Name:    row[i],
				TagType: row[i-1],
			}
			app.ImportTags = append(app.ImportTags, tag)
		}
	}

	return
}

//
// Import REST resource.
type Import map[string]interface{}

//
// ImportSummary REST resource.
type ImportSummary struct {
	Resource
	Filename     string    `json:"filename"`
	ImportStatus string    `json:"importStatus"`
	ImportTime   time.Time `json:"importTime"`
	ValidCount   int       `json:"validCount"`
	InvalidCount int       `json:"invalidCount"`
}

//
// With updates the resource with the model.
func (r *ImportSummary) With(m *model.ImportSummary) {
	r.Resource.With(&m.Model)
	r.Filename = m.Filename
	r.ImportTime = m.CreateTime
	for _, imp := range m.Imports {
		if imp.Processed {
			if imp.IsValid {
				r.ValidCount++
			} else {
				r.InvalidCount++
			}
		}
	}
	if len(m.Imports) == r.ValidCount+r.InvalidCount {
		r.ImportStatus = Completed
	} else {
		r.ImportStatus = InProgress
	}
}<|MERGE_RESOLUTION|>--- conflicted
+++ resolved
@@ -258,15 +258,9 @@
 		var imp model.Import
 		switch row[0] {
 		case RecordTypeApplication:
-<<<<<<< HEAD
 			// Check row format - length, expecting 15 fields + tags
 			if len(row) < 15 {
-				ctx.JSON(http.StatusBadRequest, gin.H{"error": "Invalid Application Import CSV format."})
-=======
-			// Check row format - length, expecting 13 fields + tags
-			if len(row) < 13 {
 				ctx.JSON(http.StatusBadRequest, gin.H{"errorMessage": "Invalid Application Import CSV format."})
->>>>>>> 0bda06a5
 				return
 			}
 			imp = h.applicationFromRow(fileName, row)
